--- conflicted
+++ resolved
@@ -1,19 +1,10 @@
 stages:
   download:
     cmd: bash src/prepare_emails.sh
+    deps:
+      - code/convert_to_parquet.py
     outs:
-<<<<<<< HEAD
-      - data/enron_mail_20150507.tar.gz
-  unzip:
-    cmd: tar -xf data/enron_mail_20150507.tar.gz -C data/
-    deps:
-      - data/enron_mail_20150507.tar.gz
-    outs:
-      - data/maildir
-=======
-      - code/convert_to_parquet.py
       - data/enron_emails.parquet
->>>>>>> 045a1916
   report:
     cmd: bash -c "cd report && latexmk article.tex -pdf"
     deps:
